--- conflicted
+++ resolved
@@ -227,24 +227,17 @@
     
     
     def local_search(self, paths, inference = False):
-        new_paths = batched_two_opt_python(self.distances_numpy, paths.T.cpu().numpy(), max_iterations=10000 if inference else self.problem_size//4)
-<<<<<<< HEAD
-        new_paths = batched_two_opt_python(self.heuristic_dist, new_paths, max_iterations=20)
-        new_paths = batched_two_opt_python(self.distances_numpy, new_paths, max_iterations=10000 if inference else self.problem_size//4)
-        new_paths = torch.from_numpy(new_paths.T.astype(np.int64)).to(self.device)
-=======
-        
-        best_costs = self.gen_numpy_path_costs(new_paths, self.distances_numpy)
-        best_paths = new_paths.copy()
-        
-        perturbed_paths = batched_two_opt_python(heuristic_dist, new_paths, max_iterations=20)
+        best_paths = batched_two_opt_python(self.distances_numpy, paths.T.cpu().numpy(), max_iterations=10000 if inference else self.problem_size//4)
+        best_costs = self.gen_numpy_path_costs(best_paths, self.distances_numpy)
+
+        perturbed_paths = batched_two_opt_python(self.heuristic_dist, best_paths, max_iterations=20)
         new_paths = batched_two_opt_python(self.distances_numpy, perturbed_paths, max_iterations=10000 if inference else self.problem_size//4)
         new_costs = self.gen_numpy_path_costs(new_paths, self.distances_numpy)
+
         improved_indices = new_costs < best_costs
         best_paths[improved_indices] = new_paths[improved_indices]
         best_paths = torch.from_numpy(best_paths.T.astype(np.int64)).to(self.device)
->>>>>>> ab3ce5bc
-        # paths[:self.n_ants//2] = new_paths
+
         return best_paths
 
 @nb.jit(nb.uint16[:](nb.float32[:,:],nb.int64), nopython=True, nogil=True)
